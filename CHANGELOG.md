--- conflicted
+++ resolved
@@ -1,11 +1,10 @@
 # PowerShell Extension Release History
 
-<<<<<<< HEAD
 ## v2022.10.0
 ### Thursday, October 20, 2022
 
 This October stable release incorporates a number of bugfixes throughout September and
-early October, though is no based on the latest preview, v2022.10.1-preview, as the
+early October, though is not based on the latest preview, v2022.10.1-preview, as the
 refactors involved in enabling TypeScript's strict type checking and ESLint's strict
 linting will need more testing. However, based on the success of the PowerShell Script
 Analyzer's [v1.21.0][pssa-v1.21] release we wanted to get this to you sooner!
@@ -51,7 +50,7 @@
 - #️⃣ 🙏 [PowerShellEditorServices #1917](https://github.com/PowerShell/PowerShellEditorServices/pull/1917) - Overhaul workspace search for symbol references.
 - ✨ 🚨 [PowerShellEditorServices #1914](https://github.com/PowerShell/PowerShellEditorServices/pull/1914) - Add regression tests for F5 and F8 saving to history.
 - ✨ 🙏 [PowerShellEditorServices #1900](https://github.com/PowerShell/PowerShellEditorServices/pull/1900) - Add setting to control references code lens.
-=======
+
 ## v2022.10.1-preview
 ### Monday, October 17, 2022
 
@@ -63,7 +62,6 @@
 #### [PowerShellEditorServices](https://github.com/PowerShell/PowerShellEditorServices) v3.5.4
 
 No changes.
->>>>>>> 817ae254
 
 ## v2022.10.0-preview
 ### Friday, October 07, 2022
