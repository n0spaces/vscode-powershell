--- conflicted
+++ resolved
@@ -229,12 +229,6 @@
             // Create or show the debug terminal (either temporary or session).
             this.sessionManager.showDebugTerminal(true);
         }
-<<<<<<< HEAD
-
-        // Create or show the debug terminal (either temporary or session).
-        this.sessionManager.showDebugTerminal(true);
-=======
->>>>>>> 817ae254
 
         return resolvedConfig;
     }
